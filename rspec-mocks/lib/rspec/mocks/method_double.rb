--- conflicted
+++ resolved
@@ -262,13 +262,7 @@
       end
 
       # @private
-<<<<<<< HEAD
-      def reset_nil_expectations_warning
-        RSpec::Mocks::Proxy.warn_about_expectations_on_nil = true if proxy_for_nil_class?
-      end
-=======
       IGNORED_BACKTRACE_LINE = 'this backtrace line is ignored'
->>>>>>> f052f915
     end
   end
 end