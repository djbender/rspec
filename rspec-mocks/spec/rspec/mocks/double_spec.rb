--- conflicted
+++ resolved
@@ -10,16 +10,15 @@
     expect {double.foo}.to raise_error(/Double "name" received/)
   end
 
-<<<<<<< HEAD
   it "hides internals in its inspect representation" do
     m = double('cup')
     expect(m.inspect).to match(/#<RSpec::Mocks::Mock:0x[a-f0-9.]+ @name="cup">/)
-=======
+  end
+
   it 'restores standard object methods on reset' do
     dbl = double(:tainted? => true)
     expect(dbl.tainted?).to eq(true)
     reset dbl
     expect(dbl.tainted?).to eq(false)
->>>>>>> 53f372d6
   end
 end